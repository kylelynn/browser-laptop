--- conflicted
+++ resolved
@@ -1605,14 +1605,8 @@
       </SettingsList>
       <div className='sectionTitle' data-l10n-id='pluginSettings' />
       <SettingsList>
-<<<<<<< HEAD
-        <SettingCheckbox checked={this.props.flashInstalled ? this.props.braveryDefaults.get('flash') : false} dataL10nId='enableFlash' onChange={this.onToggleFlash} disabled={!this.props.flashInstalled} />
+        <SettingCheckbox checked={flashInstalled ? this.props.braveryDefaults.get('flash') : false} dataL10nId='enableFlash' onChange={this.onToggleFlash} disabled={!flashInstalled} />
         <div className='subtext flashText'>
-=======
-        <SettingCheckbox checked={flashInstalled ? this.props.braveryDefaults.get('flash') : false} dataL10nId='enableFlash' onChange={this.onToggleFlash} disabled={!flashInstalled} />
-        <span className='subtext'>
-          <span className='fa fa-info-circle' id='flashInfoIcon' />
->>>>>>> f8015add
           {
             isDarwin || isWindows
               ? <div>
