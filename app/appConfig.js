/* This Source Code Form is subject to the terms of the Mozilla Public
 * License, v. 2.0. If a copy of the MPL was not distributed with this file,
 * You can obtain one at http://mozilla.org/MPL/2.0/. */

// UPDATE_HOST should be set to the host name for the auto-updater server
var updateHost = process.env.UPDATE_HOST || 'https://brave-laptop-updates.global.ssl.fastly.net'
var winUpdateHost = process.env.WIN_UPDATE_HOST || 'https://brave-download.global.ssl.fastly.net'
var crashURL = process.env.CRASH_URL || 'https://laptop-updates.brave.com/1/crashes'

module.exports = {
  adblock: {
    url: 'https://s3.amazonaws.com/adblock-data/{version}/ABPFilterParserData.dat',
    version: 1,
    msBetweenRechecks: 1000 * 60 * 60 * 24, // 1 day
    enabled: true
  },
  trackingProtection: {
    url: 'https://s3.amazonaws.com/tracking-protection-data/{version}/TrackingProtection.dat',
    version: 1,
    msBetweenRechecks: 1000 * 60 * 60 * 24, // 1 day
    enabled: true
  },
<<<<<<< HEAD
  httpsEverywhere: {
    url: 'https://s3.amazonaws.com/https-everywhere-data/{version}/rulesets.sqlite',
    targetsUrl: 'https://s3.amazonaws.com/https-everywhere-data/{version}/httpse-targets.json',
    version: '5.1.2', // latest stable release from https://eff.org/https-everywhere
    msBetweenRechecks: 1000 * 60 * 60 * 24, // 1 day
    enabled: true
=======
  crashes: {
    crashSubmitUrl: crashURL
>>>>>>> e8cc28f3
  },
  updates: {
    // Check for front end updates every hour
    appUpdateCheckFrequency: 1000 * 60 * 60,
    // Check after 2 minutes, near startup
    runtimeUpdateCheckDelay: 1000 * 60 * 2,
    // If true user will not be notified before updates are reloaded
    autoAppUpdate: false,
    autoRuntimeUpdate: false,
    // url to check for updates
    baseUrl: `${updateHost}/1/releases`,
    winBaseUrl: `${winUpdateHost}/releases/win64`
  }
}<|MERGE_RESOLUTION|>--- conflicted
+++ resolved
@@ -20,17 +20,15 @@
     msBetweenRechecks: 1000 * 60 * 60 * 24, // 1 day
     enabled: true
   },
-<<<<<<< HEAD
   httpsEverywhere: {
     url: 'https://s3.amazonaws.com/https-everywhere-data/{version}/rulesets.sqlite',
     targetsUrl: 'https://s3.amazonaws.com/https-everywhere-data/{version}/httpse-targets.json',
     version: '5.1.2', // latest stable release from https://eff.org/https-everywhere
     msBetweenRechecks: 1000 * 60 * 60 * 24, // 1 day
     enabled: true
-=======
+  },
   crashes: {
     crashSubmitUrl: crashURL
->>>>>>> e8cc28f3
   },
   updates: {
     // Check for front end updates every hour
